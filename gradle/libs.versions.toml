--- conflicted
+++ resolved
@@ -1,14 +1,8 @@
 [versions]
 # Baselines, should be updated on every release
-<<<<<<< HEAD
-baseline-pool-api = "0.2.9"
+baseline-pool-api = "0.2.10"
 reactorCore = "3.5.0-SNAPSHOT"
 reactorAddons = "3.5.0-SNAPSHOT"
-=======
-baseline-pool-api = "0.2.10"
-reactorCore = "3.4.25-SNAPSHOT"
-reactorAddons = "3.4.9-SNAPSHOT"
->>>>>>> cc2fb49c
 
 # Other shared versions
 junit = "5.9.1"
