--- conflicted
+++ resolved
@@ -1,13 +1,8 @@
 [versions]
 # Baselines, should be updated on every release
 baseline-pool-api = "0.2.9"
-<<<<<<< HEAD
 reactorCore = "3.5.0-SNAPSHOT"
 reactorAddons = "3.5.0-SNAPSHOT"
-=======
-reactorCore = "3.4.24-SNAPSHOT"
-reactorAddons = "3.4.9-SNAPSHOT"
->>>>>>> 6eddb25f
 
 # Other shared versions
 junit = "5.9.1"
