--- conflicted
+++ resolved
@@ -1,14 +1,8 @@
 [versions]
 # Baselines, should be updated on every release
-<<<<<<< HEAD
 baseline-pool-api = "1.0.4"
 reactorCore = "3.5.14-SNAPSHOT"
 reactorAddons = "3.5.2-SNAPSHOT"
-=======
-baseline-pool-api = "0.2.12"
-reactorCore = "3.4.35-SNAPSHOT"
-reactorAddons = "3.4.11-SNAPSHOT"
->>>>>>> 3811b517
 
 # Other shared versions
 junit = "5.10.1"
@@ -22,14 +16,10 @@
 hdrHistogram = "org.hdrhistogram:HdrHistogram:2.1.12"
 jsr305 = "com.google.code.findbugs:jsr305:3.0.1"
 junit-bom = { module = "org.junit:junit-bom", version.ref = "junit" }
-<<<<<<< HEAD
-logback = "ch.qos.logback:logback-classic:1.2.12"
+logback = "ch.qos.logback:logback-classic:1.2.13"
 micrometer-bom = { module = "io.micrometer:micrometer-bom", version.ref = "micrometer" }
 micrometer-core = { module = "io.micrometer:micrometer-core" }
 micrometer-test = { module = "io.micrometer:micrometer-test" }
-=======
-logback = "ch.qos.logback:logback-classic:1.2.13"
->>>>>>> 3811b517
 mockito = "org.mockito:mockito-core:4.11.0"
 reactor-core = { module = "io.projectreactor:reactor-core", version.ref = "reactorCore" }
 reactor-test = { module = "io.projectreactor:reactor-test", version.ref = "reactorCore" }
